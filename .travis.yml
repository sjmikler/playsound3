--- conflicted
+++ resolved
@@ -13,32 +13,18 @@
     #  python: 3.9
     #  before_install:
     #    - sudo apt-get install gstreamer1.0-tools gir1.2-gstreamer-1.0 gir1.2-gst-plugins-base-1.0 gstreamer1.0-plugins-good gstreamer1.0-plugins-ugly gstreamer1.0-plugins-bad gstreamer1.0-libav
-<<<<<<< HEAD
     #- name: "Python 3.6 on Ubuntu 18 (Bionic)"
     #  dist: bionic
     #  python: 3.6
     #  before_install:
     #    - sudo apt-get install gstreamer1.0-tools gir1.2-gstreamer-1.0 gir1.2-gst-plugins-base-1.0 gstreamer1.0-plugins-good gstreamer1.0-plugins-ugly gstreamer1.0-plugins-bad gstreamer1.0-libav
-=======
-    - name: "Python 3.6 on Ubuntu 18 (Bionic)"
-      dist: bionic
-      python: 3.6
-      before_install:
-        - which ffplay
-        - sudo apt-get install gstreamer1.0-tools gir1.2-gstreamer-1.0 gir1.2-gst-plugins-base-1.0 gstreamer1.0-plugins-good gstreamer1.0-plugins-ugly gstreamer1.0-plugins-bad gstreamer1.0-libav
-        - which ffplay
->>>>>>> 7642e607
     #- name: "Python 2.7 on Ubuntu 14 (Trusty)"
     #  dist: trusty
     #  python: 2.7
     #  before_install:
     #    - sudo apt-get install gstreamer1.0-tools gir1.2-gstreamer-1.0 gir1.2-gst-plugins-base-1.0 gstreamer1.0-plugins-good gstreamer1.0-plugins-ugly gstreamer1.0-plugins-bad gstreamer1.0-libav
-<<<<<<< HEAD
-
     # >>> Each macOS Run costs ~250 Build Credits - running both macOSs costs ~500 Build Credits. Read NOTE at top.
     
-=======
->>>>>>> 7642e607
     #- name: "Python 3.9 on macOS 11.3 (Big Sur, 2020)"
     #  os: osx
     #  osx_image: xcode12.5
@@ -48,22 +34,15 @@
     #  os: osx
     #  osx_image: xcode7.3
     #  language: shell
-<<<<<<< HEAD
 
     # >>> Each Windows run costs ~100 Build Credits - running both Windows costs ~200 Build Credits. Read NOTE at top.
 
-=======
->>>>>>> 7642e607
     - name: "Python 2.7 on Windows"
       os: windows
       language: shell
       before_install:
-<<<<<<< HEAD
         - Powershell.exe -Command "Get-WindowsOptionalFeature -Online -FeatureName *Media*"
         #- Powershell.exe -Command "Install-WindowsFeature Server-Media-Foundation"
-=======
-        - Powershell.exe -Command "Get-WindowsFeature"
->>>>>>> 7642e607
         - choco install python --version 2.7.11
       env: PATH=/c/Python27:/c/Python27/Scripts:/c/tools/python:/c/tools/python/Scripts:$PATH
     #- name: "Python 3.9 on Windows"
